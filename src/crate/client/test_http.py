--- conflicted
+++ resolved
@@ -131,10 +131,6 @@
                 thread = pool.pop()
                 thread.join(self.thread_timeout)
             except IndexError:
-<<<<<<< HEAD
-                break
-=======
-                print "done"
                 break
 
         if not self.err_queue.empty():
@@ -145,5 +141,4 @@
                         *self.err_queue.get(block=False)
                     )
                 )
-            )
->>>>>>> f2f80076
+            )
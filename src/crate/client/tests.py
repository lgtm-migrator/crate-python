import json
import unittest
from pprint import pprint
import doctest
import requests
import re
from crate.testing.layer import CrateLayer
from crate.testing.tests import crate_path, docs_path
from zope.testing.renormalizing import RENormalizing

from . import http
from .crash import CrateCmd


class ClientMocked(object):

    def __init__(self):
        self.response = {}

    def sql(self, stmt=None):
        return self.response

    def set_next_response(self, response):
        self.response = response


def setUpMocked(test):
    test.globs['connection_client_mocked'] = ClientMocked()


crate_port = 9295
crate_layer = CrateLayer('crate',
                         crate_home=crate_path(),
                         crate_exec=crate_path('bin', 'crate'),
                         port=crate_port,)

crate_host = "127.0.0.1:{port}".format(port=crate_port)
crate_uri = "http://%s" % crate_host


def setUpWithCrateLayer(test):
    test.globs['HttpClient'] = http.Client
    test.globs['crate_host'] = crate_host
    test.globs['pprint'] = pprint
    test.globs['cmd'] = CrateCmd()

    # load testing data into crate
    with open(docs_path('testing', 'testdata', 'mappings', 'test_a.json')) as s:
        requests.put('/'.join([crate_uri, 'locations']), data=json.loads(s.read()))
    with open(docs_path('testing', 'testdata', 'data', 'test_a.json')) as s:
        requests.post('/'.join([crate_uri, '_bulk']), data=(s.read()))

    blob_idx_settings = {
        'number_of_shards': 1,
        'number_of_replicas': 0,
        'blobs': {
            'enabled': True
        }
    }
    requests.post('/'.join([crate_uri, 'myfiles']),
                  data=json.dumps(blob_idx_settings))
    # refresh index
    requests.post('/'.join([crate_uri, 'locations', '_refresh']))


def tearDownWithCrateLayer(test):
    # clear testing data
    requests.delete('/'.join([crate_uri, 'locations']))


def test_suite():
    suite = unittest.TestSuite()
    flags = (doctest.NORMALIZE_WHITESPACE | doctest.ELLIPSIS)
    checker = RENormalizing([
        # python 3 drops the u" prefix on unicode strings
        (re.compile(r"u('[^']*')"), r"\1"),

        # python 3 includes module name in exceptions
        (re.compile(r"crate.client.exceptions.ProgrammingError:"),
         "ProgrammingError:"),
        (re.compile(r"crate.client.exceptions.ConnectionError:"),
         "ConnectionError:"),
    ])

    s = doctest.DocFileSuite(
        'cursor.txt',
        'connection.txt',
        checker=checker,
        setUp=setUpMocked,
        optionflags=flags
    )
    suite.addTest(s)

    s = doctest.DocFileSuite(
        'http.txt',
        'index.txt',
<<<<<<< HEAD
        'blobs.txt',
=======
        'crash.txt',
>>>>>>> bb5d9f4b
        checker=checker,
        setUp=setUpWithCrateLayer,
        tearDown=tearDownWithCrateLayer,
        optionflags=flags
    )
    s.layer = crate_layer
    suite.addTest(s)

    return suite<|MERGE_RESOLUTION|>--- conflicted
+++ resolved
@@ -94,11 +94,8 @@
     s = doctest.DocFileSuite(
         'http.txt',
         'index.txt',
-<<<<<<< HEAD
         'blobs.txt',
-=======
         'crash.txt',
->>>>>>> bb5d9f4b
         checker=checker,
         setUp=setUpWithCrateLayer,
         tearDown=tearDownWithCrateLayer,
